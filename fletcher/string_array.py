--- conflicted
+++ resolved
@@ -19,12 +19,9 @@
     _text_cat_chunked,
     _text_cat_chunked_mixed,
     _text_contains_case_sensitive,
-<<<<<<< HEAD
     _text_count_case_sensitive,
     _text_replace_case_sensitive,
-=======
     _text_strip,
->>>>>>> d9b316ca
 )
 from fletcher.base import (
     FletcherBaseArray,
@@ -404,7 +401,6 @@
                 pass
         return self._call_str_accessor("contains", pat=pat, case=case, regex=regex)
 
-<<<<<<< HEAD
     def count(self, pat: str, case: bool = True, regex: bool = True) -> pd.Series:
         if not regex:
             if case:
@@ -453,7 +449,7 @@
         return self._call_str_accessor(
             "replace", pat=pat, repl=repl, n=n, case=case, regex=regex
         )
-=======
+
     def strip(self, to_strip=None):
         """Strip whitespaces from both ends of strings."""
         # see for unicode spaces: https://en.wikibooks.org/wiki/Unicode/Character_reference/2000-2FFF
@@ -464,7 +460,6 @@
                 "\u2000\u2001\u2002\u2003\u2004\u2005\u2006\u2007\u2008\u2000\u2009\u200A\u2028\u2029\u202F"
             )
         return self._series_like(_text_strip(self.data, to_strip))
->>>>>>> d9b316ca
 
     def zfill(self, width: int) -> pd.Series:
         """Pad strings in the Series/Index by prepending '0' characters."""
