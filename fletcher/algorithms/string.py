from functools import singledispatch
from typing import Any, List, Tuple

import numpy as np
import pyarrow as pa

from fletcher._algorithms import _buffer_to_view, _merge_valid_bitmaps
from fletcher._compat import njit
from fletcher.algorithms.utils.chunking import (
    _calculate_chunk_offsets,
    _combined_in_chunk_offsets,
    apply_per_chunk,
)


def _extract_string_buffers(arr: pa.Array) -> Tuple[np.ndarray, np.ndarray]:
    start = arr.offset
    end = arr.offset + len(arr)

    offsets = np.asanyarray(arr.buffers()[1]).view(np.int32)[start : end + 1]
    data = np.asanyarray(arr.buffers()[2]).view(np.uint8)

    return offsets, data


@njit
def _merge_string_data(
    length: int,
    valid_bits: np.ndarray,
    offsets_a: np.ndarray,
    data_a: np.ndarray,
    offsets_b: np.ndarray,
    data_b: np.ndarray,
    result_offsets: np.ndarray,
    result_data: np.ndarray,
) -> None:
    for i in range(length):
        byte_offset = i // 8
        bit_offset = i % 8
        mask = np.uint8(1 << bit_offset)
        valid = valid_bits[byte_offset] & mask

        if not valid:
            result_offsets[i + 1] = result_offsets[i]
        else:
            len_a = offsets_a[i + 1] - offsets_a[i]
            len_b = offsets_b[i + 1] - offsets_b[i]
            result_offsets[i + 1] = result_offsets[i] + len_a + len_b
            for j in range(len_a):
                result_data[result_offsets[i] + j] = data_a[offsets_a[i] + j]
            for j in range(len_b):
                result_data[result_offsets[i] + len_a + j] = data_b[offsets_b[i] + j]


@singledispatch
def _text_cat_chunked(a: Any, b: pa.ChunkedArray) -> pa.ChunkedArray:
    raise NotImplementedError(
        "_text_cat_chunked is only implemented for pa.Array and pa.ChunkedArray"
    )


@_text_cat_chunked.register(pa.ChunkedArray)
def _text_cat_chunked_1(a: pa.ChunkedArray, b: pa.ChunkedArray) -> pa.ChunkedArray:
    in_a_offsets, in_b_offsets = _combined_in_chunk_offsets(a, b)

    new_chunks: List[pa.Array] = []
    for a_offset, b_offset in zip(in_a_offsets, in_b_offsets):
        a_slice = a.chunk(a_offset[0])[a_offset[1] : a_offset[1] + a_offset[2]]
        b_slice = b.chunk(b_offset[0])[b_offset[1] : b_offset[1] + b_offset[2]]
        new_chunks.append(_text_cat(a_slice, b_slice))
    return pa.chunked_array(new_chunks)


@_text_cat_chunked.register(pa.Array)
def _text_cat_chunked_2(a: pa.Array, b: pa.ChunkedArray) -> pa.ChunkedArray:
    new_chunks = []
    offsets = _calculate_chunk_offsets(b)
    for chunk, offset in zip(b.iterchunks(), offsets):
        new_chunks.append(_text_cat(a[offset : offset + len(chunk)], chunk))
    return pa.chunked_array(new_chunks)


def _text_cat_chunked_mixed(a: pa.ChunkedArray, b: pa.Array) -> pa.ChunkedArray:
    new_chunks = []
    offsets = _calculate_chunk_offsets(a)
    for chunk, offset in zip(a.iterchunks(), offsets):
        new_chunks.append(_text_cat(chunk, b[offset : offset + len(chunk)]))
    return pa.chunked_array(new_chunks)


def _text_cat(a: pa.Array, b: pa.Array) -> pa.Array:
    if len(a) != len(b):
        raise ValueError("Lengths of arrays don't match")

    offsets_a, data_a = _extract_string_buffers(a)
    offsets_b, data_b = _extract_string_buffers(b)
    if len(a) > 0:
        valid = _merge_valid_bitmaps(a, b)
        result_offsets = np.empty(len(a) + 1, dtype=np.int32)
        result_offsets[0] = 0
        total_size = (offsets_a[-1] - offsets_a[0]) + (offsets_b[-1] - offsets_b[0])
        result_data = np.empty(total_size, dtype=np.uint8)
        _merge_string_data(
            len(a),
            valid,
            offsets_a,
            data_a,
            offsets_b,
            data_b,
            result_offsets,
            result_data,
        )
        buffers = [pa.py_buffer(x) for x in [valid, result_offsets, result_data]]
        return pa.Array.from_buffers(pa.string(), len(a), buffers)
    return a


@njit
def _text_contains_case_sensitive_nonnull(
    length: int, offsets: np.ndarray, data: np.ndarray, pat: bytes, output: np.ndarray
) -> None:
    for row_idx in range(length):
        str_len = offsets[row_idx + 1] - offsets[row_idx]

        contains = False
        for str_idx in range(max(0, str_len - len(pat) + 1)):
            pat_found = True
            for pat_idx in range(len(pat)):
                if data[offsets[row_idx] + str_idx + pat_idx] != pat[pat_idx]:
                    pat_found = False
                    break
            if pat_found:
                contains = True
                break

        # TODO: Set word-wise for better performance
        byte_offset_result = row_idx // 8
        bit_offset_result = row_idx % 8
        mask_result = np.uint8(1 << bit_offset_result)
        current = output[byte_offset_result]
        if contains:  # must be logical, not bit-wise as different bits may be flagged
            output[byte_offset_result] = current | mask_result
        else:
            output[byte_offset_result] = current & ~mask_result


@njit
def _check_valid_row(
    row_idx: int, valid_bits: np.ndarray, valid_offset: np.ndarray
) -> bool:
    """ Check whether the current entry is null. """
    byte_offset = (row_idx + valid_offset) // 8
    bit_offset = (row_idx + valid_offset) % 8
    mask = np.uint8(1 << bit_offset)
    valid = valid_bits[byte_offset] & mask
    return valid


@njit
def _text_contains_case_sensitive_nulls(
    length: int,
    valid_bits: np.ndarray,
    valid_offset: int,
    offsets: np.ndarray,
    data: np.ndarray,
    pat: bytes,
    output: np.ndarray,
) -> None:
    for row_idx in range(length):
        # We don't need to set the result for nulls, the calling code is
        # already dealing with them by zero'ing the output.
        if not _check_valid_row(row_idx, valid_bits, valid_offset):
            continue

        str_len = offsets[row_idx + 1] - offsets[row_idx]

        contains = False
        # Try to find the pattern at each starting position
        for str_idx in range(max(0, str_len - len(pat) + 1)):
            pat_found = True
            # Compare at the current position byte-by-byte
            for pat_idx in range(len(pat)):
                if data[offsets[row_idx] + str_idx + pat_idx] != pat[pat_idx]:
                    pat_found = False
                    break
            if pat_found:
                contains = True
                break

        # Write out the result into the bit-mask
        byte_offset_result = row_idx // 8
        bit_offset_result = row_idx % 8
        mask_result = np.uint8(1 << bit_offset_result)
        current = output[byte_offset_result]
        if contains:  # must be logical, not bit-wise as different bits may be flagged
            output[byte_offset_result] = current | mask_result
        else:
            output[byte_offset_result] = current & ~mask_result


@njit
def _shift_unaligned_bitmap(
    valid_bits: np.ndarray, valid_offset: int, length: int, output: np.ndarray
) -> None:
    for i in range(length):
        byte_offset = (i + valid_offset) // 8
        bit_offset = (i + valid_offset) % 8
        mask = np.uint8(1 << bit_offset)
        valid = valid_bits[byte_offset] & mask

        byte_offset_result = i // 8
        bit_offset_result = i % 8
        mask_result = np.uint8(1 << bit_offset_result)
        current = output[byte_offset_result]
        if valid:
            output[byte_offset_result] = current | mask_result


def shift_unaligned_bitmap(
    valid_buffer: pa.Buffer, offset: int, length: int
) -> pa.Buffer:
    """Shift an unaligned bitmap to be offsetted at 0."""
    output_size = length // 8
    if length % 8 > 0:
        output_size += 1
    output = np.zeros(output_size, dtype=np.uint8)

    _shift_unaligned_bitmap(valid_buffer, offset, length, output)

    return pa.py_buffer(output)


@apply_per_chunk
def _text_contains_case_sensitive(data: pa.Array, pat: str) -> pa.Array:
    """
    Check for each element in the data whether it contains the pattern ``pat``.

    This implementation does basic byte-by-byte comparison and is independent
    of any locales or encodings.
    """
    # Convert to UTF-8 bytes
    pat_bytes: bytes = pat.encode()

    # Initialise boolean (bit-packaed) output array.
    output_size = len(data) // 8
    if len(data) % 8 > 0:
        output_size += 1
    output = np.empty(output_size, dtype=np.uint8)
    if len(data) % 8 > 0:
        # Zero trailing bits
        output[-1] = 0

    offsets, data_buffer = _extract_string_buffers(data)

    if data.null_count == 0:
        valid_buffer = None
        _text_contains_case_sensitive_nonnull(
            len(data), offsets, data_buffer, pat_bytes, output
        )
    else:
        valid = _buffer_to_view(data.buffers()[0])
        _text_contains_case_sensitive_nulls(
            len(data), valid, data.offset, offsets, data_buffer, pat_bytes, output
        )
        valid_buffer = data.buffers()[0].slice(data.offset // 8)
        if data.offset % 8 != 0:
            valid_buffer = shift_unaligned_bitmap(
                valid_buffer, data.offset % 8, len(data)
            )

    return pa.Array.from_buffers(
        pa.bool_(), len(data), [valid_buffer, pa.py_buffer(output)], data.null_count
    )


@njit
def _compute_kmp_failure_function(
    pat: bytes
) -> np.ndarray:
    """
    \texttt{f[i]} is length of the longest proper suffix
    of the $i$-th prefix of $pat$ that is a prefix of $pat$
    """

    length = len(pat)
    f = np.empty(length + 1, dtype=np.int32)

    f[0] = -1
    for i in range(1, length + 1):
        f[i] = f[i - 1]
        while f[i] != -1 and pat[f[i]] != pat[i - 1]:
            f[i] = f[f[i]]
        f[i] += 1

    return f


@njit
def _text_replace_case_sensitive_nonnull(
    length: int,
    offsets: np.ndarray,
    data: np.ndarray,
    pat: bytes,
    repl: bytes,
    n: int,
) -> Tuple[np.ndarray, np.ndarray]:
    """
    Instead of using a StringBuilder, we make two passes:
     The first one computes the offsets for the output buffer.
     The second one actually does the replace in the buffer.
    """

    failure_function = _compute_kmp_failure_function(pat)

    # Computes output buffer offsets
    output_offsets = np.empty(length + 1, dtype=np.int32)
    cumulative_offset = 0
    for row_idx in range(length):
        output_offsets[row_idx] = cumulative_offset
        matched_until = 0
        matches_done = 0
        for str_idx in range(offsets[row_idx], offsets[row_idx + 1]):
            while matched_until != -1 and pat[matched_until] != data[str_idx]:
                matched_until = failure_function[matched_until]

            cumulative_offset += 1
            matched_until += 1
            if matched_until == len(pat) and matches_done < n:
                cumulative_offset += len(repl) - len(pat)
                matches_done += 1
                matched_until = 0

    output_offsets[length] = cumulative_offset

    # Replace in the output_buffer
    output_buffer = np.empty(cumulative_offset, dtype=np.uint8)
    for row_idx in range(length):
        matched_until = 0
        matches_done = 0
        pos_output = output_offsets[row_idx]
        for str_idx in range(offsets[row_idx], offsets[row_idx + 1]):
            while matched_until != -1 and pat[matched_until] != data[str_idx]:
                matched_until = failure_function[matched_until]

            output_buffer[pos_output] = data[str_idx]
            pos_output += 1
            matched_until += 1

            if matched_until == len(pat) and matches_done < n:
                pos_output -= len(pat)
                for i in range(len(repl)):
                    output_buffer[pos_output] = repl[i]
                    pos_output += 1
                matches_done += 1
                matched_until = 0

    return output_buffer, output_offsets


@njit
def _text_replace_case_sensitive_nulls(
    length: int,
    valid_bits: np.ndarray,
    valid_offset: int,
    offsets: np.ndarray,
    data: np.ndarray,
    pat: bytes,
    repl: bytes,
<<<<<<< HEAD
) -> Tuple[np.ndarray, np.ndarray]:
    pass
=======
    n: int,
) -> Tuple[np.ndarray, np.ndarray]:
    """
    TODO:
    """

    failure_function = _compute_kmp_failure_function(pat)

    # Computes output buffer offsets
    output_offsets = np.empty(length + 1, dtype=np.int32)
    cumulative_offset = 0
    for row_idx in range(length):
        output_offsets[row_idx] = cumulative_offset
        if not _check_valid_row(row_idx, valid_bits, valid_offset):
            continue

        matched_until = 0
        matches_done = 0
        for str_idx in range(offsets[row_idx], offsets[row_idx + 1]):
            while matched_until != -1 and pat[matched_until] != data[str_idx]:
                matched_until = failure_function[matched_until]

            cumulative_offset += 1
            matched_until += 1
            if matched_until == len(pat) and matches_done < n:
                cumulative_offset += len(repl) - len(pat)
                matches_done += 1
                matched_until = 0

    output_offsets[length] = cumulative_offset

    # Replace in the output_buffer
    output_buffer = np.empty(cumulative_offset, dtype=np.uint8)
    for row_idx in range(length):
        if not _check_valid_row(row_idx, valid_bits, valid_offset):
            continue

        matched_until = 0
        matches_done = 0
        pos_output = output_offsets[row_idx]
        for str_idx in range(offsets[row_idx], offsets[row_idx + 1]):
            while matched_until != -1 and pat[matched_until] != data[str_idx]:
                matched_until = failure_function[matched_until]

            output_buffer[pos_output] = data[str_idx]
            pos_output += 1
            matched_until += 1

            if matched_until == len(pat) and matches_done < n:
                pos_output -= len(pat)
                for i in range(len(repl)):
                    output_buffer[pos_output] = repl[i]
                    pos_output += 1
                matches_done += 1
                matched_until = 0

    return output_buffer, output_offsets
>>>>>>> f4c71eda


@apply_per_chunk
def _text_replace_case_sensitive(data: pa.Array, pat: str, repl: str, n: int) -> pa.Array:
    """
    TODO:
    """

    # Convert to UTF-8 bytes
    pat_bytes: bytes = pat.encode()
    repl_bytes: bytes = repl.encode()

    offsets, data_buffer = _extract_string_buffers(data)

    if data.null_count == 0:
        valid_buffer = None
        output_buffer, output_offsets = _text_replace_case_sensitive_nonnull(
            len(data), offsets, data_buffer, pat_bytes, repl_bytes, n
        )
    else:
        valid_buffer = data.buffers()[0].slice(data.offset // 8)
        if data.offset % 8 != 0:
            valid_buffer = shift_unaligned_bitmap(
                valid_buffer, data.offset % 8, len(data)
            )
        valid = _buffer_to_view(data.buffers()[0])
        output_buffer, output_offsets = _text_replace_case_sensitive_nulls(
            len(data), valid, data.offset, pat_bytes, n
        )

    buffers = [
        valid_buffer, pa.py_buffer(output_buffer), pa.py_buffer(output_offsets)
    ]
    return pa.Array.from_buffers(
        pa.string(), len(data), buffers, data.null_count
    )


@njit
def _startswith(sa, needle, na, offset, out):
    for i in range(sa.size):
        if sa.isnull(i):
            out[offset + i] = na
            continue

        if sa.byte_length(i) < needle.length:
            out[offset + i] = 0
            continue

        for j in range(needle.length):
            if sa.get_byte(i, j) != needle.get_byte(j):
                out[offset + i] = 0
                break

        else:
            out[offset + i] = 1


@njit
def _endswith(sa, needle, na, offset, out):
    for i in range(sa.size):
        if sa.isnull(i):
            out[offset + i] = na
            continue

        string_length = sa.byte_length(i)
        needle_length = needle.length
        if string_length < needle.length:
            out[offset + i] = 0
            continue

        out[offset + i] = 1
        for j in range(needle_length):
            if sa.get_byte(i, string_length - needle_length + j) != needle.get_byte(j):
                out[offset + i] = 0
                break<|MERGE_RESOLUTION|>--- conflicted
+++ resolved
@@ -366,10 +366,6 @@
     data: np.ndarray,
     pat: bytes,
     repl: bytes,
-<<<<<<< HEAD
-) -> Tuple[np.ndarray, np.ndarray]:
-    pass
-=======
     n: int,
 ) -> Tuple[np.ndarray, np.ndarray]:
     """
@@ -427,7 +423,6 @@
                 matched_until = 0
 
     return output_buffer, output_offsets
->>>>>>> f4c71eda
 
 
 @apply_per_chunk
